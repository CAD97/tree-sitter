--- conflicted
+++ resolved
@@ -6,12 +6,7 @@
 namespace tree_sitter {
 namespace build_tables {
 
-<<<<<<< HEAD
 bool rule_can_be_blank(const rule_ptr &rule);
-bool rule_can_be_blank(const rule_ptr &rule, const SyntaxGrammar &grammar);
-=======
-bool rule_can_be_blank(const rules::rule_ptr &rule);
->>>>>>> 8ac4b9fc
 
 }  // namespace build_tables
 }  // namespace tree_sitter
