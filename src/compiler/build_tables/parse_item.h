--- conflicted
+++ resolved
@@ -12,22 +12,15 @@
 
 class ParseItem {
  public:
-<<<<<<< HEAD
-  ParseItem(const rules::Symbol &lhs, rule_ptr rule,
-            const std::vector<rules::Symbol> &consumed_symbols);
+  ParseItem(const rules::Symbol &, unsigned int, unsigned int, int);
   bool operator==(const ParseItem &other) const;
   bool operator<(const ParseItem &other) const;
-  std::vector<rules::Symbol> consumed_symbols;
-=======
-  ParseItem(const rules::Symbol &lhs, size_t production_index,
-            int rule_id, size_t consumed_symbol_count);
-  bool operator==(const ParseItem &other) const;
+  rules::Symbol lhs() const;
 
-  rules::Symbol lhs;
-  size_t production_index;
+  int variable_index;
+  unsigned int production_index;
+  unsigned int step_index;
   int rule_id;
-  size_t consumed_symbol_count;
->>>>>>> 8ac4b9fc
 };
 
 typedef std::map<ParseItem, std::set<rules::Symbol>> ParseItemSet;
@@ -40,14 +33,8 @@
 template <>
 struct hash<tree_sitter::build_tables::ParseItem> {
   size_t operator()(const tree_sitter::build_tables::ParseItem &item) const {
-    return hash<tree_sitter::rules::Symbol>()(item.lhs) ^
-<<<<<<< HEAD
-           hash<tree_sitter::rule_ptr>()(item.rule) ^
-           hash<size_t>()(item.consumed_symbols.size());
-=======
-      hash<int>()(item.rule_id) ^
-      hash<size_t>()(item.consumed_symbol_count);
->>>>>>> 8ac4b9fc
+    return hash<unsigned int>()(item.variable_index) ^
+           hash<int>()(item.rule_id) ^ hash<unsigned int>()(item.step_index);
   }
 };
 
